--- conflicted
+++ resolved
@@ -35,7 +35,7 @@
                  num_class=-1,
                  num_layers=1,
                  num_heads=1,
-                 optimizer="adam",
+                 opt="adam",
                  **kwargs):
         super(AttitModel, self).__init__()
 
@@ -64,7 +64,7 @@
         self.num_layers = num_layers
 
         self.loss_fn = nn.CrossEntropyLoss()
-        self.optimizer = optimizer
+        self.opt = opt
         self.supervise_loss_fn = IoU()
         self.lagrange_loss_fn = nn.MSELoss()
 
@@ -111,7 +111,7 @@
         return self.model(ids=ids, mask=mask)
 
     def configure_optimizers(self):
-        if self.optimizer == "adam":
+        if self.opt == "adam":
             # adam optimizer
             optimizer = optim.Adam(self.parameters())
         else:
@@ -161,14 +161,6 @@
         loss = loss_classif + self.lambda_entropy * loss_entropy + \
                self.lambda_supervise * loss_supervise + \
                self.lambda_lagrange * loss_lagrange
-<<<<<<< HEAD
-
-        return {'loss': loss,
-                'loss_entropy': loss_entropy,
-                'loss_supervise': loss_supervise,
-                'loss_lagrange': loss_lagrange,
-                'y_hat': y_hat, 'y_true': y_true, 'a_hat': a_hat, 'a_true': a_true, 'padding_mask': padding_mask}
-=======
         #a_hat_buff = a_hat.clone().detach()
         return {
             'loss': loss,
@@ -181,7 +173,6 @@
             'a_true': a_true,
             'padding_mask': padding_mask
         }
->>>>>>> 97ae3147
 
     def validation_step(self, batch, batch_idx):
         return self.training_step(batch, batch_idx, True)
