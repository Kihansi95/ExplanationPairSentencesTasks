--- conflicted
+++ resolved
@@ -15,155 +15,43 @@
 _FIGURES = 'figures'
 _TABLE = 'table'
 
-
 def parse_argument(prog: str = __name__, description: str = 'Summarize results produced by experiments') -> dict:
-    """
-    Parse arguments passed to the script.
-    Args:
-        prog (str): name of the programme (experimentation)
-        description (str): What do we do to this script
-    Returns:
-        dictionary
-    """
-    parser = ArgumentParser(prog=prog, description=description)
-
-    # Optional stuff
-
-    # Summary arguments
-    parser.add_argument('--summary', action='store_true', help='Force to regenerate summary cache')
-    parser.add_argument('--experiment', type=str, nargs='+', help='Experiment name in log_dir. '
-                                                                  'If not given, try to summary all experiments'
-                                                                  'If more then 2 values, try to generate appropriate scaling '
-                                                                  'between different experiments')
-
-    parser.add_argument('--all', action='store_true', help='Generate all features from summary')
-
-    # Figure arguments
-    parser.add_argument('--figure', action='store_true', help='Regenerate figures')
-    parser.add_argument('--ylim', type=float, nargs=2, help='Scale for y-axis in figure')
-
-    # Table arguments
-    parser.add_argument('--table', action='store_true', help='Force to regenerate summary table')
-    parser.add_argument('--round', type=int, help='Rounding table in latex')
-
-    # General arguments
-    parser.add_argument('--log_dir', '-l', type=str, default=os.path.join(os.getcwd(), "..", ".cache", "logs"),
-                        help='Path where logs is saved, contains different '
-                             'experimentations set up.')
-
-    parser.add_argument('--out_dir', '-o', type=str, default=os.path.join(os.getcwd(), "..", ".cache", "output_summary"),
-                        help='Output directory')
-    return parser.parse_args()
-
+	"""
+	Parse arguments passed to the script.
+	Args:
+		prog (str): name of the programme (experimentation)
+		description (str): What do we do to this script
+	Returns:
+		dictionary
+	"""
+	parser = ArgumentParser(prog=prog, description=description)
+	
+	# Optional stuff
+	
+	# Summary arguments
+	parser.add_argument('--summary', action='store_true', help='Force to regenerate summary cache')
+	parser.add_argument('--experiment', type=str, nargs='+', help='Experiment name in log_dir. '
+	                                                                'If not given, try to summary all experiments'
+	                                                                'If more then 2 values, try to generate appropriate scaling '
+	                                                                'between different experiments')
+	
+	parser.add_argument('--all', action='store_true', help='Generate all features from summary')
+	
+	# Figure arguments
+	parser.add_argument('--figure', action='store_true', help='Regenerate figures')
+	parser.add_argument('--ylim', type=float, nargs=2, help='Scale for y-axis in figure')
+	
+	# Table arguments
+	parser.add_argument('--table', action='store_true', help='Force to regenerate summary table')
+	parser.add_argument('--round', type=int, help='Rounding table in latex')
+	
+	# General arguments
+	parser.add_argument('--log_dir', '-l', type=str, required=True, help='Path where logs is saved, contains different '
+	                                                                     'experimentations set up.')
+	parser.add_argument('--out_dir', '-o', type=str, required=True, help='Output directory')
+	return parser.parse_args()
 
 if __name__ == '__main__':
-<<<<<<< HEAD
-
-    args = parse_argument()
-    init_logging(color=True)
-
-    log_dir = args.log_dir
-
-    if isinstance(args.experiment, list) and len(args.experiment) > 0:
-
-        for e in args.experiment:
-            if not path.exists(path.join(log_dir, e)): raise ValueError(f'Experiment {e} does not exist in {log_dir}')
-
-    else:
-        args.experiment = [e for e in os.listdir(log_dir) if '.DS_Store' not in e]
-
-    # summary results
-    summary = [None] * len(args.experiment)
-    for experiment in args.experiment:
-
-        experiment_path = path.join(log_dir, experiment)
-        out_path = path.join(args.out_dir, 'summary', experiment)
-        parquet_path = path.join(out_path, 'summary.parquet')
-
-        results = list()
-        runs = list(os.listdir(experiment_path))
-        runs = [r for r in runs if '.DS_Store' not in r]
-        runs = [r for r in runs if path.exists(path.join(experiment_path, r, 'hparams.yaml'))]
-        runs = [r for r in runs if path.exists(path.join(experiment_path, r, 'score.json'))]
-
-        if len(runs) == 0: continue
-
-        log.info(f'Summarize {experiment_path}')
-
-        if args.summary or not path.exists(parquet_path) or not path.exists(parquet_path):
-            for run in tqdm(runs, total=len(runs), desc=f'Summarize {experiment}'):
-                with open(path.join(experiment_path, run, 'hparams.yaml')) as f:
-                    hparam = yaml.load(f, Loader=SafeLoader)
-
-                with open(path.join(experiment_path, run, 'score.json')) as f:
-                    score = json.load(f)
-                    score = {k.replace('TEST/', ''): v for k, v in score.items()}
-
-                score_row = {**hparam, **score}
-                results.append(score_row)
-
-            df = pd.DataFrame(results, index=runs)
-
-            # Save to summary
-            ## Cache dataframe
-            os.makedirs(out_path)
-            df.to_parquet(parquet_path)
-
-        else:
-            df = pd.read_parquet(parquet_path)
-            with open(path.join(experiment_path, runs[0], 'hparams.yaml')) as f:
-                hparam = yaml.load(f, Loader=SafeLoader)
-            with open(path.join(experiment_path, runs[0], 'score.json')) as f:
-                score = json.load(f)
-                score = {k.replace('TEST/', ''): v for k, v in score.items()}
-
-        figure_path = path.join(out_path, _FIGURES)
-        table_path = path.join(out_path, _TABLE)
-
-        print_figure = not path.exists(figure_path) or args.figure
-        print_table = not path.exists(table_path) or args.table
-        if print_figure: log.debug(f'Print figure')
-        if print_table: log.debug(f'Print table')
-
-        ## Save figure
-        objectives = [p for p in hparam.keys() if
-                      'lambda' in p and df[p].nunique() >= 1]  # ["lambda_entropy", "lambda_supervise"]
-        groups = [p for p in hparam.keys() if
-                  'lambda' not in p and df[p].nunique() >= 1]  # ["n_lstm", "n_attention", "n_cnn"]
-        sns.set(font_scale=2)
-
-        os.makedirs(figure_path, exist_ok=True)
-        os.makedirs(table_path, exist_ok=True)
-
-        for metric in score.keys():
-            for lambda_value in objectives:
-                for g in groups:
-                    fig_path = path.join(figure_path, f'x={lambda_value}_y={metric}_color={g}.png')
-                    latex_path = path.join(table_path, f'{experiment}_{g}_{lambda_value}.tex')
-                    html_path = path.join(table_path, f'{experiment}_{g}_{lambda_value}.html')
-
-                    if print_figure:
-                        fig = plt.figure(figsize=(20, 15), clear=True)
-                        graphic = sns.pointplot(data=df, x=lambda_value, y=metric, hue=g, errwidth=2, capsize=0.1,
-                                                dodge=True, palette='husl')
-                        if args.ylim: graphic.set_ylim(tuple(args.ylim))
-                        plt.savefig(fig_path, bbox_inches="tight")
-                        plt.close(fig)
-                    if print_table:
-                        mean = df.groupby([g, lambda_value]).mean()
-                        std = df.groupby([g, lambda_value]).std()
-
-                        if args.round:
-                            mean = mean.round(args.round)
-                            std = std.round(args.round)
-
-                        df_quantify = mean.astype(str) + u"\u00B1" + std.astype(str)
-                        with open(latex_path, 'w') as f:
-                            f.write(df_quantify.style.to_latex())
-
-                        with open(html_path, "w") as f:
-                            f.write(df_quantify.to_html(justify='center'))
-=======
 	
 	args = parse_argument()
 	init_logging(color=True)
@@ -214,7 +102,7 @@
 			
 			# Save to summary
 			## Cache dataframe
-			os.makedirs(out_path, exist_ok=True)
+			os.makedirs(out_path)
 			df.to_parquet(parquet_path)
 		
 		else:
@@ -272,5 +160,4 @@
 						
 						with open(html_path, "w") as f:
 							f.write(df_quantify.to_html(justify='center'))
-			
->>>>>>> f511698b
+			